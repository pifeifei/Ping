<?php

/**
 * Ping for PHP.
 *
 * This class pings a host.
 *
 * The ping() method pings a server using 'exec', 'socket', or 'fsockopen', and
 * and returns FALSE if the server is unreachable within the given ttl/timeout,
 * or the latency in milliseconds if the server is reachable.
 *
 * Quick Start:
 * @code
 *   include 'path/to/Ping/JJG/Ping.php';
 *   use \JJG\Ping as Ping;
 *   $ping = new Ping('www.example.com');
 *   $latency = $ping->ping();
 * @endcode
 *
 * @version 1.0.2
 * @author Jeff Geerling.
 */

namespace JJG;

class Ping {

  private $host;
  private $ttl;
  private $port = 80;
  private $data = 'Ping';

  /**
   * Called when the Ping object is created.
   *
   * @param string $host
   *   The host to be pinged.
   * @param int $ttl
   *   Time-to-live (TTL) (You may get a 'Time to live exceeded' error if this
   *   value is set too low. The TTL value indicates the scope or range in which
   *   a packet may be forwarded. By convention:
   *     - 0 = same host
   *     - 1 = same subnet
   *     - 32 = same site
   *     - 64 = same region
   *     - 128 = same continent
   *     - 255 = unrestricted
   *   The TTL is also used as a general 'timeout' value for fsockopen(), so if
   *   you are using that method, you might want to set a default of 5-10 sec to
   *   avoid blocking network connections.
   *
   * @throws \Exception if the host is not set.
   */
  public function __construct($host, $ttl = 255) {
    if (!isset($host)) {
      throw new \Exception("Error: Host name not supplied.");
    }

    $this->host = $host;
    $this->ttl = $ttl;
  }

  /**
   * Set the ttl (in hops).
   *
   * @param int $ttl
   *   TTL in hops.
   */
  public function setTtl($ttl) {
    $this->ttl = $ttl;
  }

  /**
   * Get the ttl.
   *
   * @return int
   *   The current ttl for Ping.
   */
  public function getTtl() {
    return $this->ttl;
  }

  /**
   * Set the host.
   *
   * @param string $host
   *   Host name or IP address.
   */
  public function setHost($host) {
    $this->host = $host;
  }

  /**
   * Get the host.
   *
   * @return string
   *   The current hostname for Ping.
   */
  public function getHost() {
    return $this->host;
  }

  /**
   * Set the port (only used for fsockopen method).
   *
   * Since regular pings use ICMP and don't need to worry about the concept of
   * 'ports', this is only used for the fsockopen method, which pings servers by
   * checking port 80 (by default).
   *
   * @param int $port
   *   Port to use for fsockopen ping (defaults to 80 if not set).
   */
  public function setPort($port) {
    $this->port = $port;
  }

  /**
   * Get the port (only used for fsockopen method).
   *
   * @return int
   *   The port used by fsockopen pings.
   */
  public function getPort() {
    return $this->port;
  }

  /**
   * Ping a host.
   *
   * @param string $method
   *   Method to use when pinging:
   *     - exec (default): Pings through the system ping command. Fast and
   *       robust, but a security risk if you pass through user-submitted data.
   *     - fsockopen: Pings a server on port 80.
   *     - socket: Creates a RAW network socket. Only usable in some
   *       environments, as creating a SOCK_RAW socket requires root privileges.
   *
   * @return mixed
   *   Latency as integer, in ms, if host is reachable or FALSE if host is down.
   */
  public function ping($method = 'exec') {
    $latency = false;

    switch ($method) {
      case 'exec':
        $latency = $this->pingExec();
        break;

      case 'fsockopen':
        $latency = $this->pingFsockopen();
        break;

      case 'socket':
        $latency = $this->pingSocket();
        break;
    }

    // Return the latency.
    return $latency;
  }

  /**
   * The exec method uses the possibly insecure exec() function, which passes
   * the input to the system. This is potentially VERY dangerous if you pass in
   * any user-submitted data. Be SURE you sanitize your inputs!
   *
   * @return int
   *   Latency, in ms.
   */
  private function pingExec() {
    $latency = false;

    $ttl = escapeshellcmd($this->ttl);
    $host = escapeshellcmd($this->host);
    // Exec string for Windows-based systems.
    if (strtoupper(substr(PHP_OS, 0, 3)) === 'WIN') {
      // -n = number of pings; -i = ttl.
      $exec_string = 'ping -n 1 -i ' . $ttl . ' ' . $host;
    }
    // Exec string for UNIX-based systems (Mac, Linux).
    else {
      // -n = numeric output; -c = number of pings; -t = ttl.
      $exec_string = 'ping -n -c 1 -t ' . $ttl . ' ' . $host;
    }
<<<<<<< HEAD

    $str = exec($exec_string, $output, $return);
=======
    exec($exec_string, $output, $return);
>>>>>>> 37cb9527

    // Strip empty lines (make results more uniform across OS versions).
    $output = array_filter($output);

    //Reorder indexes from 0, 
    $output = array_values($output);

    // If the result line in the output is not empty, parse it.
    if (!empty($output[1])) {

      // $array = explode(' ', $output[1]);
      $response = preg_match("/time(?:=|<)(?<time>[\.0-9]+)(?:|\s)ms/", $output[1], $matches);

      if($response > 0 && isset($matches['time']))
        $latency = round($matches['time']);

    }

    return $latency;

  }

  /**
   * The fsockopen method simply tries to reach the host on a port. This method
   * is often the fastest, but not necessarily the most reliable. Even if a host
   * doesn't respond, fsockopen may still make a connection.
   *
   * @return int
   *   Latency, in ms.
   */
  private function pingFsockopen() {
    $start = microtime(true);
    // fsockopen prints a bunch of errors if a host is unreachable. Hide those
    // irrelevant errors and deal with the results instead.
    $fp = @fsockopen($this->host, $this->port, $errno, $errstr, $this->ttl);
    if (!$fp) {
      $latency = false;
    }
    else {
      $latency = microtime(true) - $start;
      $latency = round($latency * 1000);
    }
    return $latency;
  }

  /**
   * The socket method uses raw network packet data to try sending an ICMP ping
   * packet to a server, then measures the response time. Using this method
   * requires the script to be run with root privileges, though, so this method
   * only works reliably on Windows systems and on Linux servers where the
   * script is not being run as a web user.
   *
   * @return int
   *   Latency, in ms.
   */
  private function pingSocket() {
    // Create a package.
    $type = "\x08";
    $code = "\x00";
    $checksum = "\x00\x00";
    $identifier = "\x00\x00";
    $seq_number = "\x00\x00";
    $package = $type . $code . $checksum . $identifier . $seq_number . $this->data;

    // Calculate the checksum.
    $checksum = $this->calculateChecksum($package);

    // Finalize the package.
    $package = $type . $code . $checksum . $identifier . $seq_number . $this->data;

    // Create a socket, connect to server, then read socket and calculate.
    if ($socket = socket_create(AF_INET, SOCK_RAW, 1)) {
      socket_set_option($socket, SOL_SOCKET, SO_RCVTIMEO, array(
        'sec' => 10,
        'usec' => 0,
      ));
      // Prevent errors from being printed when host is unreachable.
      @socket_connect($socket, $this->host, null);
      $start = microtime(true);
      // Send the package.
      @socket_send($socket, $package, strlen($package), 0);
      if (socket_read($socket, 255) !== false) {
        $latency = microtime(true) - $start;
        $latency = round($latency * 1000);
      }
      else {
        $latency = false;
      }
    }
    else {
      $latency = false;
    }
    // Close the socket.
    socket_close($socket);
    return $latency;
  }

  /**
   * Calculate a checksum.
   *
   * @param string $data
   *   Data for which checksum will be calculated.
   *
   * @return string
   *   Binary string checksum of $data.
   */
  private function calculateChecksum($data) {
    if (strlen($data) % 2) {
      $data .= "\x00";
    }

    $bit = unpack('n*', $data);
    $sum = array_sum($bit);

    while ($sum >> 16) {
      $sum = ($sum >> 16) + ($sum & 0xffff);
    }

    return pack('n*', ~$sum);
  }
}<|MERGE_RESOLUTION|>--- conflicted
+++ resolved
@@ -182,12 +182,7 @@
       // -n = numeric output; -c = number of pings; -t = ttl.
       $exec_string = 'ping -n -c 1 -t ' . $ttl . ' ' . $host;
     }
-<<<<<<< HEAD
-
-    $str = exec($exec_string, $output, $return);
-=======
     exec($exec_string, $output, $return);
->>>>>>> 37cb9527
 
     // Strip empty lines (make results more uniform across OS versions).
     $output = array_filter($output);
